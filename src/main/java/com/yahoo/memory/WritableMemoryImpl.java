/*
 * Copyright 2017, Yahoo! Inc. Licensed under the terms of the
 * Apache License 2.0. See LICENSE file at the project root for terms.
 */

package com.yahoo.memory;

import static com.yahoo.memory.UnsafeUtil.ARRAY_CHAR_BASE_OFFSET;
import static com.yahoo.memory.UnsafeUtil.ARRAY_CHAR_INDEX_SCALE;
import static com.yahoo.memory.UnsafeUtil.ARRAY_DOUBLE_BASE_OFFSET;
import static com.yahoo.memory.UnsafeUtil.ARRAY_DOUBLE_INDEX_SCALE;
import static com.yahoo.memory.UnsafeUtil.ARRAY_FLOAT_BASE_OFFSET;
import static com.yahoo.memory.UnsafeUtil.ARRAY_FLOAT_INDEX_SCALE;
import static com.yahoo.memory.UnsafeUtil.ARRAY_INT_BASE_OFFSET;
import static com.yahoo.memory.UnsafeUtil.ARRAY_INT_INDEX_SCALE;
import static com.yahoo.memory.UnsafeUtil.ARRAY_LONG_BASE_OFFSET;
import static com.yahoo.memory.UnsafeUtil.ARRAY_LONG_INDEX_SCALE;
import static com.yahoo.memory.UnsafeUtil.ARRAY_SHORT_BASE_OFFSET;
import static com.yahoo.memory.UnsafeUtil.ARRAY_SHORT_INDEX_SCALE;
import static com.yahoo.memory.UnsafeUtil.CHAR_SHIFT;
import static com.yahoo.memory.UnsafeUtil.DOUBLE_SHIFT;
import static com.yahoo.memory.UnsafeUtil.FLOAT_SHIFT;
import static com.yahoo.memory.UnsafeUtil.INT_SHIFT;
import static com.yahoo.memory.UnsafeUtil.LONG_SHIFT;
import static com.yahoo.memory.UnsafeUtil.SHORT_SHIFT;
import static com.yahoo.memory.UnsafeUtil.checkBounds;
import static com.yahoo.memory.UnsafeUtil.unsafe;

import java.io.IOException;

/*
 * Developer notes: The heavier methods, such as put/get arrays, duplicate, region, clear, fill,
 * compareTo, etc., use hard checks (checkValid*() and checkBounds()), which execute at runtime and
 * throw exceptions if violated. The cost of the runtime checks are minor compared to the rest of
 * the work these methods are doing.
 *
 * <p>The light weight methods, such as put/get primitives, use asserts (assertValid*()), which only
 * execute when asserts are enabled and JIT will remove them entirely from production runtime code.
 * The light weight methods will simplify to a single unsafe call, which is further simplified by
 * JIT to an intrinsic that is often a single CPU instruction.
 */

/**
 * Implementation of WritableMemory
 * @author Roman Leventov
 * @author Lee Rhodes
 */
class WritableMemoryImpl extends BaseWritableMemoryImpl {

  //Static variable for cases where byteBuf/array/direct sizes are zero
  final static WritableMemoryImpl ZERO_SIZE_MEMORY;

  static {
    ZERO_SIZE_MEMORY = new WritableMemoryImpl(new ResourceState(new byte[0], Prim.BYTE, 0));
    ZERO_SIZE_MEMORY.getResourceState().setResourceReadOnly();
  }

  WritableMemoryImpl(final ResourceState state) {
    super(state);
  }

<<<<<<< HEAD
  //DUPLICATES & REGIONS XXX
  @Override
  public WritableMemory writableDuplicate() {
    checkValid();
    if (capacity == 0) { return ZERO_SIZE_MEMORY; }
    final WritableMemoryImpl wMemImpl = new WritableMemoryImpl(state);
    return wMemImpl;
  }

=======
  //REGIONS XXX
>>>>>>> 9259a85c
  @Override
  public Memory region(final long offsetBytes, final long capacityBytes) {
    final Memory region = writableRegion(offsetBytes, capacityBytes);
    region.getResourceState().setResourceReadOnly();
    return region;
  }

  @Override
  public WritableMemory writableRegion(final long offsetBytes, final long capacityBytes) {
    checkValidAndBounds(offsetBytes, capacityBytes);
    if (capacityBytes == 0) { return ZERO_SIZE_MEMORY; }
    final ResourceState newState = state.copy();
    newState.putRegionOffset(newState.getRegionOffset() + offsetBytes);
    newState.putCapacity(capacityBytes);
    return new WritableMemoryImpl(newState);
  }

  //BUFFER XXX
  @Override
  public Buffer asBuffer() {
    if (state.isResourceReadOnly()) {
      return asWritableBuffer();
    }
    checkValid();
    final WritableBufferImpl wbuf;
    if (capacity == 0) {
      wbuf = WritableBufferImpl.ZERO_SIZE_BUFFER;
    } else {
      wbuf = new WritableBufferImpl(state.copy());
      wbuf.getResourceState().setResourceReadOnly();
      wbuf.setAndCheckStartPositionEnd(0, 0, capacity);
      wbuf.originMemory = this;
    }
    return wbuf;
  }

  @Override
  public WritableBuffer asWritableBuffer() {
    checkValid();
    final WritableBufferImpl wbuf;
    if (capacity == 0) {
      wbuf = WritableBufferImpl.ZERO_SIZE_BUFFER;
    } else {
      wbuf = new WritableBufferImpl(state);
      wbuf.setAndCheckStartPositionEnd(0, 0, capacity);
      wbuf.originMemory = this;
    }
    return wbuf;
  }

  ///PRIMITIVE getXXX() and getXXXArray() XXX
  @Override
  public char getChar(final long offsetBytes) {
    assertValidAndBoundsForRead(offsetBytes, ARRAY_CHAR_INDEX_SCALE);
    return unsafe.getChar(unsafeObj, cumBaseOffset + offsetBytes);
  }

  @Override
  public void getCharArray(final long offsetBytes, final char[] dstArray, final int dstOffset,
      final int lengthChars) {
    final long copyBytes = ((long) lengthChars) << CHAR_SHIFT;
    checkValidAndBounds(offsetBytes, copyBytes);
    checkBounds(dstOffset, lengthChars, dstArray.length);
    CompareAndCopy.copyMemoryCheckingDifferentObject(
        unsafeObj,
        cumBaseOffset + offsetBytes,
        dstArray,
        ARRAY_CHAR_BASE_OFFSET + (((long) dstOffset) << CHAR_SHIFT),
        copyBytes);
  }

  @Override
  public int getCharsFromUtf8(final long offsetBytes, final int utf8LengthBytes,
      final Appendable dst) throws IOException, Utf8CodingException {
    checkValidAndBounds(offsetBytes, utf8LengthBytes);
    return Utf8.getCharsFromUtf8(offsetBytes, utf8LengthBytes, dst, state);
  }

  @Override
  public double getDouble(final long offsetBytes) {
    assertValidAndBoundsForRead(offsetBytes, ARRAY_DOUBLE_INDEX_SCALE);
    return unsafe.getDouble(unsafeObj, cumBaseOffset + offsetBytes);
  }

  @Override
  public void getDoubleArray(final long offsetBytes, final double[] dstArray, final int dstOffset,
      final int lengthDoubles) {
    final long copyBytes = ((long) lengthDoubles) << DOUBLE_SHIFT;
    checkValidAndBounds(offsetBytes, copyBytes);
    checkBounds(dstOffset, lengthDoubles, dstArray.length);
    CompareAndCopy.copyMemoryCheckingDifferentObject(
        unsafeObj,
        cumBaseOffset + offsetBytes,
        dstArray,
        ARRAY_DOUBLE_BASE_OFFSET + (((long) dstOffset) << DOUBLE_SHIFT),
        copyBytes);
  }

  @Override
  public float getFloat(final long offsetBytes) {
    assertValidAndBoundsForRead(offsetBytes, ARRAY_FLOAT_INDEX_SCALE);
    return unsafe.getFloat(unsafeObj, cumBaseOffset + offsetBytes);
  }

  @Override
  public void getFloatArray(final long offsetBytes, final float[] dstArray, final int dstOffset,
      final int lengthFloats) {
    final long copyBytes = ((long) lengthFloats) << FLOAT_SHIFT;
    checkValidAndBounds(offsetBytes, copyBytes);
    checkBounds(dstOffset, lengthFloats, dstArray.length);
    CompareAndCopy.copyMemoryCheckingDifferentObject(
        unsafeObj,
        cumBaseOffset + offsetBytes,
        dstArray,
        ARRAY_FLOAT_BASE_OFFSET + (((long) dstOffset) << FLOAT_SHIFT),
        copyBytes);
  }

  @Override
  public int getInt(final long offsetBytes) {
    assertValidAndBoundsForRead(offsetBytes, ARRAY_INT_INDEX_SCALE);
    return unsafe.getInt(unsafeObj, cumBaseOffset + offsetBytes);
  }

  @Override
  public void getIntArray(final long offsetBytes, final int[] dstArray, final int dstOffset,
      final int lengthInts) {
    final long copyBytes = ((long) lengthInts) << INT_SHIFT;
    checkValidAndBounds(offsetBytes, copyBytes);
    checkBounds(dstOffset, lengthInts, dstArray.length);
    CompareAndCopy.copyMemoryCheckingDifferentObject(
        unsafeObj,
        cumBaseOffset + offsetBytes,
        dstArray,
        ARRAY_INT_BASE_OFFSET + (((long) dstOffset) << INT_SHIFT),
        copyBytes);
  }

  @Override
  public long getLong(final long offsetBytes) {
    assertValidAndBoundsForRead(offsetBytes, ARRAY_LONG_INDEX_SCALE);
    return unsafe.getLong(unsafeObj, cumBaseOffset + offsetBytes);
  }

  @Override
  public void getLongArray(final long offsetBytes, final long[] dstArray, final int dstOffset,
      final int lengthLongs) {
    final long copyBytes = ((long) lengthLongs) << LONG_SHIFT;
    checkValidAndBounds(offsetBytes, copyBytes);
    checkBounds(dstOffset, lengthLongs, dstArray.length);
    CompareAndCopy.copyMemoryCheckingDifferentObject(
        unsafeObj,
        cumBaseOffset + offsetBytes,
        dstArray,
        ARRAY_LONG_BASE_OFFSET + (((long) dstOffset) << LONG_SHIFT),
        copyBytes);
  }

  @Override
  public short getShort(final long offsetBytes) {
    assertValidAndBoundsForRead(offsetBytes, ARRAY_SHORT_INDEX_SCALE);
    return unsafe.getShort(unsafeObj, cumBaseOffset + offsetBytes);
  }

  @Override
  public void getShortArray(final long offsetBytes, final short[] dstArray, final int dstOffset,
      final int lengthShorts) {
    final long copyBytes = ((long) lengthShorts) << SHORT_SHIFT;
    checkValidAndBounds(offsetBytes, copyBytes);
    checkBounds(dstOffset, lengthShorts, dstArray.length);
    CompareAndCopy.copyMemoryCheckingDifferentObject(
        unsafeObj,
        cumBaseOffset + offsetBytes,
        dstArray,
        ARRAY_SHORT_BASE_OFFSET + (((long) dstOffset) << SHORT_SHIFT),
        copyBytes);
  }

  //PRIMITIVE putXXX() and putXXXArray() implementations XXX
  @Override
  public void putChar(final long offsetBytes, final char value) {
    assertValidAndBoundsForWrite(offsetBytes, ARRAY_CHAR_INDEX_SCALE);
    unsafe.putChar(unsafeObj, cumBaseOffset + offsetBytes, value);
  }

  @Override
  public void putCharArray(final long offsetBytes, final char[] srcArray, final int srcOffset,
      final int lengthChars) {
    final long copyBytes = ((long) lengthChars) << CHAR_SHIFT;
    checkValidAndBoundsForWrite(offsetBytes, copyBytes);
    checkBounds(srcOffset, lengthChars, srcArray.length);
    CompareAndCopy.copyMemoryCheckingDifferentObject(
        srcArray,
        ARRAY_CHAR_BASE_OFFSET + (((long) srcOffset) << CHAR_SHIFT),
        unsafeObj,
        cumBaseOffset + offsetBytes,
        copyBytes
    );
  }

  @Override
  public long putCharsToUtf8(final long offsetBytes, final CharSequence src) {
    checkValid();
    return Utf8.putCharsToUtf8(offsetBytes, src, state);
  }

  @Override
  public void putDouble(final long offsetBytes, final double value) {
    assertValidAndBoundsForWrite(offsetBytes, ARRAY_DOUBLE_INDEX_SCALE);
    unsafe.putDouble(unsafeObj, cumBaseOffset + offsetBytes, value);
  }

  @Override
  public void putDoubleArray(final long offsetBytes, final double[] srcArray, final int srcOffset,
      final int lengthDoubles) {
    final long copyBytes = ((long) lengthDoubles) << DOUBLE_SHIFT;
    checkValidAndBoundsForWrite(offsetBytes, copyBytes);
    checkBounds(srcOffset, lengthDoubles, srcArray.length);
    CompareAndCopy.copyMemoryCheckingDifferentObject(
        srcArray,
        ARRAY_DOUBLE_BASE_OFFSET + (((long) srcOffset) << DOUBLE_SHIFT),
        unsafeObj,
        cumBaseOffset + offsetBytes,
        copyBytes
    );
  }

  @Override
  public void putFloat(final long offsetBytes, final float value) {
    assertValidAndBoundsForWrite(offsetBytes, ARRAY_FLOAT_INDEX_SCALE);
    unsafe.putFloat(unsafeObj, cumBaseOffset + offsetBytes, value);
  }

  @Override
  public void putFloatArray(final long offsetBytes, final float[] srcArray, final int srcOffset,
      final int lengthFloats) {
    final long copyBytes = ((long) lengthFloats) << FLOAT_SHIFT;
    checkValidAndBoundsForWrite(offsetBytes, copyBytes);
    checkBounds(srcOffset, lengthFloats, srcArray.length);
    CompareAndCopy.copyMemoryCheckingDifferentObject(
        srcArray,
        ARRAY_FLOAT_BASE_OFFSET + (((long) srcOffset) << FLOAT_SHIFT),
        unsafeObj,
        cumBaseOffset + offsetBytes,
        copyBytes
    );
  }

  @Override
  public void putInt(final long offsetBytes, final int value) {
    assertValidAndBoundsForWrite(offsetBytes, ARRAY_INT_INDEX_SCALE);
    unsafe.putInt(unsafeObj, cumBaseOffset + offsetBytes, value);
  }

  @Override
  public void putIntArray(final long offsetBytes, final int[] srcArray, final int srcOffset,
      final int lengthInts) {
    final long copyBytes = ((long) lengthInts) << INT_SHIFT;
    checkValidAndBoundsForWrite(offsetBytes, copyBytes);
    checkBounds(srcOffset, lengthInts, srcArray.length);
    CompareAndCopy.copyMemoryCheckingDifferentObject(
        srcArray,
        ARRAY_INT_BASE_OFFSET + (((long) srcOffset) << INT_SHIFT),
        unsafeObj,
        cumBaseOffset + offsetBytes,
        copyBytes
    );
  }

  @Override
  public void putLong(final long offsetBytes, final long value) {
    assertValidAndBoundsForWrite(offsetBytes, ARRAY_LONG_INDEX_SCALE);
    unsafe.putLong(unsafeObj, cumBaseOffset + offsetBytes, value);
  }

  @Override
  public void putLongArray(final long offsetBytes, final long[] srcArray, final int srcOffset,
      final int lengthLongs) {
    final long copyBytes = ((long) lengthLongs) << LONG_SHIFT;
    checkValidAndBoundsForWrite(offsetBytes, copyBytes);
    checkBounds(srcOffset, lengthLongs, srcArray.length);
    CompareAndCopy.copyMemoryCheckingDifferentObject(
        srcArray,
        ARRAY_LONG_BASE_OFFSET + (((long) srcOffset) << LONG_SHIFT),
        unsafeObj,
        cumBaseOffset + offsetBytes,
        copyBytes
    );
  }

  @Override
  public void putShort(final long offsetBytes, final short value) {
    assertValidAndBoundsForWrite(offsetBytes, ARRAY_SHORT_INDEX_SCALE);
    unsafe.putShort(unsafeObj, cumBaseOffset + offsetBytes, value);
  }

  @Override
  public void putShortArray(final long offsetBytes, final short[] srcArray, final int srcOffset,
      final int lengthShorts) {
    final long copyBytes = ((long) lengthShorts) << SHORT_SHIFT;
    checkValidAndBoundsForWrite(offsetBytes, copyBytes);
    checkBounds(srcOffset, lengthShorts, srcArray.length);
    CompareAndCopy.copyMemoryCheckingDifferentObject(
        srcArray,
        ARRAY_SHORT_BASE_OFFSET + (((long) srcOffset) << SHORT_SHIFT),
        unsafeObj,
        cumBaseOffset + offsetBytes,
        copyBytes
    );
  }

  //Atomic Write Methods XXX
  @Override
  public long getAndAddLong(final long offsetBytes, final long delta) { //JDK 8+
    assertValidAndBoundsForWrite(offsetBytes, ARRAY_LONG_INDEX_SCALE);
    final long addr = cumBaseOffset + offsetBytes;
    return UnsafeUtil.compatibilityMethods.getAndAddLong(unsafeObj, addr, delta) + delta;
  }

  @Override
  public long getAndSetLong(final long offsetBytes, final long newValue) { //JDK 8+
    assertValidAndBoundsForWrite(offsetBytes, ARRAY_LONG_INDEX_SCALE);
    final long addr = cumBaseOffset + offsetBytes;
    return UnsafeUtil.compatibilityMethods.getAndSetLong(unsafeObj, addr, newValue);
  }

  @Override
  public boolean compareAndSwapLong(final long offsetBytes, final long expect, final long update) {
    assertValidAndBoundsForWrite(offsetBytes, ARRAY_LONG_INDEX_SCALE);
    return unsafe.compareAndSwapLong(unsafeObj, cumBaseOffset + offsetBytes, expect, update);
  }
}<|MERGE_RESOLUTION|>--- conflicted
+++ resolved
@@ -59,19 +59,7 @@
     super(state);
   }
 
-<<<<<<< HEAD
-  //DUPLICATES & REGIONS XXX
-  @Override
-  public WritableMemory writableDuplicate() {
-    checkValid();
-    if (capacity == 0) { return ZERO_SIZE_MEMORY; }
-    final WritableMemoryImpl wMemImpl = new WritableMemoryImpl(state);
-    return wMemImpl;
-  }
-
-=======
   //REGIONS XXX
->>>>>>> 9259a85c
   @Override
   public Memory region(final long offsetBytes, final long capacityBytes) {
     final Memory region = writableRegion(offsetBytes, capacityBytes);
