--- conflicted
+++ resolved
@@ -115,21 +115,12 @@
   @Override
   public boolean isLoaded() {
     try {
-<<<<<<< HEAD
       final int pageCount = NioBits.pageCount(capacityBytes);
-      return (boolean) MAPPED_BYTE_BUFFER_ISLOADED0_METHOD //isLoaded0 is effectively static
-          .invoke(AccessByteBuffer.ZERO_DIRECT_NIO_BUFFER,     // so this is not modified
-              nativeBaseOffset,
-              capacityBytes,
-=======
-      final long capacity = state.getCapacity();
-      final int pageCount = NioBits.pageCount(capacity);
       return (boolean) MAPPED_BYTE_BUFFER_ISLOADED0_METHOD
           //isLoaded0 is effectively static, so ZERO_READ_ONLY_DIRECT_BYTE_BUFFER is not modified
           .invoke(AccessByteBuffer.ZERO_READ_ONLY_DIRECT_BYTE_BUFFER,
-              state.getNativeBaseOffset(),
-              capacity,
->>>>>>> 4ba41bf7
+              nativeBaseOffset,
+              capacityBytes,
               pageCount);
     } catch (final Exception e) {
       throw new RuntimeException(
@@ -154,18 +145,11 @@
    */
   private void madvise() {
     try {
-<<<<<<< HEAD
-      MAPPED_BYTE_BUFFER_LOAD0_METHOD                //load0 is effectively static
-        .invoke(AccessByteBuffer.ZERO_DIRECT_NIO_BUFFER, // so this is not modified
+      MAPPED_BYTE_BUFFER_LOAD0_METHOD
+        //load0 is effectively static, so ZERO_READ_ONLY_DIRECT_BYTE_BUFFER is not modified
+        .invoke(AccessByteBuffer.ZERO_READ_ONLY_DIRECT_BYTE_BUFFER,
             nativeBaseOffset,
             capacityBytes);
-=======
-      MAPPED_BYTE_BUFFER_LOAD0_METHOD
-          //load0 is effectively static, so ZERO_READ_ONLY_DIRECT_BYTE_BUFFER is not modified
-          .invoke(AccessByteBuffer.ZERO_READ_ONLY_DIRECT_BYTE_BUFFER,
-              state.getNativeBaseOffset(),
-              state.getCapacity());
->>>>>>> 4ba41bf7
     } catch (final Exception e) {
       throw new RuntimeException(
           String.format("Encountered %s exception while loading", e.getClass()));
