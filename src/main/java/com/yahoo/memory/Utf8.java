package com.yahoo.memory;

import static com.yahoo.memory.UnsafeUtil.checkBounds;
import static com.yahoo.memory.UnsafeUtil.unsafe;
import static java.lang.Character.isSurrogate;
import static java.lang.Character.isSurrogatePair;
import static java.lang.Character.toCodePoint;

import java.io.IOException;
import java.nio.BufferOverflowException;
import java.nio.CharBuffer;

/**
 * Encoding and decoding implementations of {@link WritableMemory#putCharsToUtf8} and {@link
 * Memory#getCharsFromUtf8}.
 *
 * This is specifically designed to reduce the production of intermediate objects (garbage),
 * thus significantly reducing pressure on the JVM Garbage Collector.
 *
 * <p>UTF-8 encoding/decoding is based on
 * https://github.com/google/protobuf/blob/3e944aec9ebdf5043780fba751d604c0a55511f2/
 * java/core/src/main/java/com/google/protobuf/Utf8.java
 *
 * <p>Copyright 2008 Google Inc.  All rights reserved.
 * https://developers.google.com/protocol-buffers/
 *
 * @author Lee Rhodes
 * @author Roman Leventov
 */
// NOTE: If you touch this class you need to enable the exhaustive Utf8Test.testThreeBytes()
//  method.
final class Utf8 {

  //Decode
  static final void getCharsFromUtf8(final long offsetBytes, final int utf8LengthBytes,
      final Appendable dst, final ResourceState state)
          throws IOException, Utf8CodingException {
    assert state.isValid();

<<<<<<< HEAD
    checkBounds(offsetBytes, utf8LengthBytes, state.getCapacity());
    final long cumBaseOffset = state.getCumBaseOffset();
    long address = cumBaseOffset + offsetBytes;
    final long addressLimit = address + utf8LengthBytes;
=======
    // checkBounds() instead of assertBounds(), because getChars works with "long" series of bytes
    checkBounds(offsetBytes, utf8LengthBytes, state.getCapacity());

    if (dst instanceof CharBuffer && ((CharBuffer) dst).hasArray()) {
      getCharsFromUtf8CharBuffer(offsetBytes, ((CharBuffer) dst), utf8LengthBytes, state);
      return;
    }
    long address = state.getCumBaseOffset() + offsetBytes;
    int i = 0;
>>>>>>> dd0638f2
    final Object unsafeObj = state.getUnsafeObject();

    // Optimize for 100% ASCII (Hotspot loves small simple top-level loops like this).
    // This simple loop stops when we encounter a byte >= 0x80 (i.e. non-ASCII).
    // Need to keep this loop int-indexed, because it's faster for Hotspot JIT, it doesn't insert
    // savepoint polls on each iteration.
    for (; i < utf8LengthBytes; i++) {
      final byte b = unsafe.getByte(unsafeObj, address + i);
      if (!DecodeUtil.isOneByte(b)) {
        break;
      }
      dst.append((char) b);
    }
    if (i == utf8LengthBytes) {
      return;
    }

    getCharsFromUtf8NonAscii(dst, address + i, address + utf8LengthBytes, unsafeObj);
  }

  /**
   * Optimize for heap CharBuffer manually, because Hotspot JIT doesn't itself unfold this
   * abstraction well (doesn't hoist array bound checks, etc.)
   */
  private static void getCharsFromUtf8CharBuffer(final long offsetBytes, final CharBuffer cb,
        final int utf8LengthBytes, final ResourceState state) {
    char[] ca = cb.array();
    int cp = cb.position() + cb.arrayOffset();
    int cl = cb.arrayOffset() + cb.limit();
    long address = state.getCumBaseOffset() + offsetBytes;
    int i = 0;
    final Object unsafeObj = state.getUnsafeObject();

    // Optimize for 100% ASCII (Hotspot loves small simple top-level loops like this).
    // This simple loop stops when we encounter a byte >= 0x80 (i.e. non-ASCII).
    int cbNoCheckLimit = Math.min(utf8LengthBytes, cl - cp);
    // Need to keep this loop int-indexed, because it's faster for Hotspot JIT, it doesn't insert
    // savepoint polls on each iteration.
    for (; i < cbNoCheckLimit; i++) {
      final byte b = unsafe.getByte(unsafeObj, address + i);
      if (!DecodeUtil.isOneByte(b)) {
        break;
      }
      // Not checking CharBuffer bounds!
      ca[cp++] = (char) b;
    }

    for (; i < utf8LengthBytes; i++) {
      final byte b = unsafe.getByte(unsafeObj, address + i);
      if (!DecodeUtil.isOneByte(b)) {
        break;
      }
      checkCharBufferPos(cb, cp, cl);
      ca[cp++] = (char) b;
    }
    if (i == utf8LengthBytes) {
      cb.position(cp - cb.arrayOffset());
      return;
    }

    getCharsFromUtf8NonAsciiCharBuffer(cb, ca, cp, cl, address + i, address + utf8LengthBytes,
        unsafeObj);
  }

  private static void checkCharBufferPos(CharBuffer cb, int cp, int cl) {
    if (cp == cl) {
      cb.position(cp - cb.arrayOffset());
      throw new BufferOverflowException();
    }
  }

  private static void getCharsFromUtf8NonAscii(Appendable dst, long address, long addressLimit,
        Object unsafeObj) throws IOException {
    while (address < addressLimit) {
      final byte byte1 = unsafe.getByte(unsafeObj, address++);
      if (DecodeUtil.isOneByte(byte1)) {
        dst.append((char) byte1);
        // It's common for there to be multiple ASCII characters in a run mixed in, so add an
        // extra optimized loop to take care of these runs.
        while (address < addressLimit) {
          final byte b = unsafe.getByte(unsafeObj, address);
          if (!DecodeUtil.isOneByte(b)) {
            break;
          }
          address++;
          dst.append((char) b);
        }
      }
      else if (DecodeUtil.isTwoBytes(byte1)) {
        if (address >= addressLimit) {
          long off = address - cumBaseOffset;
          long limit = addressLimit - cumBaseOffset;
          throw Utf8CodingException.shortUtf8DecodeByteSequence(byte1, off, limit, 2);
        }
        DecodeUtil.handleTwoBytes(
            byte1,
            /* byte2 */ unsafe.getByte(unsafeObj, address++),
            dst);
      }
      else if (DecodeUtil.isThreeBytes(byte1)) {
        if (address >= (addressLimit - 1)) {
          long off = address - cumBaseOffset;
          long limit = addressLimit - cumBaseOffset;
          throw Utf8CodingException.shortUtf8DecodeByteSequence(byte1, off, limit, 3);
        }
        DecodeUtil.handleThreeBytes(
            byte1,
            /* byte2 */ unsafe.getByte(unsafeObj, address++),
            /* byte3 */ unsafe.getByte(unsafeObj, address++),
            dst);
      }
      else {
        if (address >= (addressLimit - 2)) {
          long off = address - cumBaseOffset;
          long limit = addressLimit - cumBaseOffset;
          throw Utf8CodingException.shortUtf8DecodeByteSequence(byte1, off, limit, 4);
        }
        DecodeUtil.handleFourBytes(
            byte1,
            /* byte2 */ unsafe.getByte(unsafeObj, address++),
            /* byte3 */ unsafe.getByte(unsafeObj, address++),
            /* byte4 */ unsafe.getByte(unsafeObj, address++),
            dst);
      }
    }
  }

<<<<<<< HEAD
  //Encode
=======
  private static void getCharsFromUtf8NonAsciiCharBuffer(CharBuffer cb, char[] ca, int cp, int cl,
        long address, long addressLimit, Object unsafeObj) {
    while (address < addressLimit) {
      final byte byte1 = unsafe.getByte(unsafeObj, address++);
      if (DecodeUtil.isOneByte(byte1)) {
        checkCharBufferPos(cb, cp, cl);
        ca[cp++] = (char) byte1;
        // It's common for there to be multiple ASCII characters in a run mixed in, so add an
        // extra optimized loop to take care of these runs.
        while (address < addressLimit) {
          final byte b = unsafe.getByte(unsafeObj, address);
          if (!DecodeUtil.isOneByte(b)) {
            break;
          }
          address++;
          checkCharBufferPos(cb, cp, cl);
          ca[cp++] = (char) b;
        }
      }
      else if (DecodeUtil.isTwoBytes(byte1)) {
        if (address >= addressLimit) {
          cb.position(cp - cb.arrayOffset());
          throw Utf8CodingException.inputBounds(address, addressLimit);
        }
        checkCharBufferPos(cb, cp, cl);
        DecodeUtil.handleTwoBytesCharBuffer(
                byte1,
                /* byte2 */ unsafe.getByte(unsafeObj, address++),
                cb, ca, cp);
        cp++;
      }
      else if (DecodeUtil.isThreeBytes(byte1)) {
        if (address >= (addressLimit - 1)) {
          cb.position(cp - cb.arrayOffset());
          throw Utf8CodingException.inputBounds(address + 1, addressLimit);
        }
        checkCharBufferPos(cb, cp, cl);
        DecodeUtil.handleThreeBytesCharBuffer(
                byte1,
                /* byte2 */ unsafe.getByte(unsafeObj, address++),
                /* byte3 */ unsafe.getByte(unsafeObj, address++),
                cb, ca, cp);
        cp++;
      }
      else {
        if (address >= (addressLimit - 2)) {
          cb.position(cp - cb.arrayOffset());
          throw Utf8CodingException.inputBounds(address + 2, addressLimit);
        }
        if (cp >= cl - 1) {
          cb.position(cp - cb.arrayOffset());
          throw new BufferOverflowException();
        }
        DecodeUtil.handleFourBytesCharBuffer(
                byte1,
                /* byte2 */ unsafe.getByte(unsafeObj, address++),
                /* byte3 */ unsafe.getByte(unsafeObj, address++),
                /* byte4 */ unsafe.getByte(unsafeObj, address++),
                cb, ca, cp);
        cp += 2;
      }
    }
    cb.position(cp - cb.arrayOffset());
  }

>>>>>>> dd0638f2
  static long putCharsToUtf8(final long offsetBytes, final CharSequence src,
        final ResourceState state) {
    assert state.isValid();
    final Object unsafeObj = state.getUnsafeObject();
    final long cumBaseOffset = state.getCumBaseOffset();

    long j = cumBaseOffset + offsetBytes; //used in unsafe for the index
    int i = 0; //src character index
    final long byteLimit = cumBaseOffset + state.getCapacity(); //unsafe index limit

    final int utf16Length = src.length();
    //Quickly dispatch an ASCII sequence
    for (char c; (i < utf16Length) && ((i + j) < byteLimit) && ((c = src.charAt(i)) < 0x80); i++) {
      unsafe.putByte(unsafeObj, j + i, (byte) c);
    }
    if (i == utf16Length) { //done, return next relative byte index in memory
      return (j + utf16Length) - cumBaseOffset;
    }
    j += i;

    for (char c; i < utf16Length; i++) {
      c = src.charAt(i);

      if ((c < 0x80) && (j < byteLimit)) {
        //Encode ASCII, 0 through 0x007F.
        unsafe.putByte(unsafeObj, j++, (byte) c);
      }

      else
      //c MUST BE >= 0x0080 || j >= byteLimit

      if ((c < 0x800) && (j < (byteLimit - 1))) {
        //Encode 0x80 through 0x7FF.
        //This is for almost all Latin-script alphabets plus Greek, Cyrillic, Hebrew, Arabic, etc.
        //We must have target space for at least 2 Utf8 bytes.
        unsafe.putByte(unsafeObj, j++, (byte) ((0xF << 6) | (c >>> 6)));
        unsafe.putByte(unsafeObj, j++, (byte) (0x80 | (0x3F & c)));
      }

      else
      //c > 0x800 || j >= byteLimit - 1 || j >= byteLimit

      if ( !isSurrogate(c) && (j < (byteLimit - 2)) ) {
        //Encode the remainder of the BMP that are not surrogates:
        //  0x0800 thru 0xD7FF; 0xE000 thru 0xFFFF, the max single-char code point
        //We must have target space for at least 3 Utf8 bytes.
        unsafe.putByte(unsafeObj, j++, (byte) ((0xF << 5) | (c >>> 12)));
        unsafe.putByte(unsafeObj, j++, (byte) (0x80 | (0x3F & (c >>> 6))));
        unsafe.putByte(unsafeObj, j++, (byte) (0x80 | (0x3F & c)));
      }

      else {
      //c is a surrogate || j >= byteLimit - 2 || j >= byteLimit - 1 || j >= byteLimit

      //At this point we are either:
      // 1) Attempting to encode Code Points outside the BMP.
      //
      //    The only way to properly encode code points outside the BMP into Utf8 bytes is to use
      //    High/Low pairs of surrogate characters. Therefore, we must have at least 2 source
      //    characters remaining, at least 4 bytes of memory space remaining, and the next 2
      //    characters must be a valid surrogate pair.
      //
      // 2) There is insufficient Memory space to encode the current character from one of the
      //    ifs above.
      //
      // We proceed assuming (1). If the following test fails, we move to an exception.

        final char low;
        if ( (i <= (utf16Length - 2))
            && (j <= (byteLimit - 4))
            && isSurrogatePair(c, low = src.charAt(i + 1)) ) { //we are good
          i++; //skip over low surrogate
          final int codePoint = toCodePoint(c, low);
          unsafe.putByte(unsafeObj, j++, (byte) ((0xF << 4) | (codePoint >>> 18)));
          unsafe.putByte(unsafeObj, j++, (byte) (0x80 | (0x3F & (codePoint >>> 12))));
          unsafe.putByte(unsafeObj, j++, (byte) (0x80 | (0x3F & (codePoint >>> 6))));
          unsafe.putByte(unsafeObj, j++, (byte) (0x80 | (0x3F & codePoint)));
        }

        else {
          //We are going to throw an exception. So we have time to figure out
          // what was wrong and hopefully throw an intelligent message!

          //check the BMP code point cases and their required memory limits
          if (   ((c < 0X0080) && (j >= byteLimit))
              || ((c < 0x0800) && (j >= (byteLimit - 1)))
              || ((c < 0xFFFF) && (j >= (byteLimit - 2))) ) {
            throw Utf8CodingException.outOfMemory();
          }

          if (i > (utf16Length - 2)) { //the last char is an unpaired surrogate
            throw Utf8CodingException.unpairedSurrogate(c);
          }

          if (j > (byteLimit - 4)) {
            //4 Memory bytes required to encode a surrogate pair.
            final int remaining = (int) ((j - byteLimit) + 4L);
            throw Utf8CodingException.shortUtf8EncodeByteLength(remaining);
          }

          if (!isSurrogatePair(c, src.charAt(i + 1)) ) {
            //Not a surrogate pair.
            throw Utf8CodingException.illegalSurrogatePair(c, src.charAt(i + 1));
          }

          //This should not happen :)
          throw new IllegalArgumentException("Unknown Utf8 encoding exception");
        }
      }
    }
    final long localOffsetBytes = j - cumBaseOffset;
    return localOffsetBytes;
  }

  /**
   * Utility methods for decoding UTF-8 bytes into {@link String}. Callers are responsible for
   * extracting bytes (possibly using Unsafe methods), and checking remaining bytes. All other
   * UTF-8 validity checks and codepoint conversions happen in this class.
   *
   * @see <a href="https://en.wikipedia.org/wiki/UTF-8">Wikipedia: UTF-8</a>
   */
  private static class DecodeUtil {

    /**
     * Returns whether this is a single-byte UTF-8 encoding.
     * This is for ASCII.
     *
     * <p>Code Plane 0, Code Point range U+0000 to U+007F.
     *
     * <p>Bit Patterns:
     * <ul><li>Byte 1: '0xxxxxxx'<li>
     * </ul>
     * @param b the byte being tested
     * @return true if this is a single-byte UTF-8 encoding, i.e., b is &ge; 0.
     */
    private static boolean isOneByte(final byte b) {
      return b >= 0;
    }

    /**
     * Returns whether this is the start of a two-byte UTF-8 encoding. One-byte encoding must
     * already be excluded.
     * This is for almost all Latin-script alphabets plus Greek, Cyrillic, Hebrew, Arabic, etc.
     *
     * <p>Code Plane 0, Code Point range U+0080 to U+07FF.
     *
     * <p>Bit Patterns:
     * <ul><li>Byte 1: '110xxxxx'</li>
     * <li>Byte 2: '10xxxxxx'</li>
     * </ul>
     *
     * All bytes must be &lt; 0xE0.
     *
     * @param b the byte being tested
     * @return true if this is the start of a two-byte UTF-8 encoding.
     */
    private static boolean isTwoBytes(final byte b) {
      return b < (byte) 0xE0;
    }

    /**
     * Returns whether this is the start of a three-byte UTF-8 encoding. Two-byte encoding must
     * already be excluded.
     * This is for the rest of the BMP, which includes most common Chinese, Japanese and Korean
     * characters.
     *
     * <p>Code Plane 0, Code Point range U+0800 to U+FFFF.
     *
     * <p>Bit Patterns:
     * <ul><li>Byte 1: '1110xxxx'</li>
     * <li>Byte 2: '10xxxxxx'</li>
     * <li>Byte 3: '10xxxxxx'</li>
     * </ul>
     * All bytes must be less than 0xF0.
     *
     * @param b the byte being tested
     * @return true if this is the start of a three-byte UTF-8 encoding, i.e., b &ge; 0XF0.
     */
    private static boolean isThreeBytes(final byte b) {
      return b < (byte) 0xF0;
    }

    /*
     * Note that if three-byte UTF-8 coding has been excluded and if the current byte is
     * &ge; 0XF0, it must be the start of a four-byte UTF-8 encoding.
     * This is for the less common CJKV characters, historic scripts, math symbols, emoji, etc.
     *
     * <p>Code Plane1 1 through 16, Code Point range U+10000 to U+10FFFF.
     *
     * <p>Bit Patterns:
     * <ul><li>Byte 1: '11110xxx'</li>
     * <li>Byte 2: '10xxxxxx'</li>
     * <li>Byte 3: '10xxxxxx'</li>
     * <li>Byte 4: '10xxxxxx'</li>
     * </ul>
     */

    private static void handleTwoBytes(final byte byte1, final byte byte2, final Appendable dst)
        throws IOException, Utf8CodingException {
      // Simultaneously checks for illegal trailing-byte in leading position (<= '11000000') and
      // overlong 2-byte, '11000001'.
      if ((byte1 < (byte) 0xC2)
          || isNotTrailingByte(byte2)) {
        byte[] out = new byte[] {byte1, byte2};
        throw Utf8CodingException.illegalUtf8DecodeByteSequence(out);
      }
      dst.append((char) (((byte1 & 0x1F) << 6) | trailingByteValue(byte2)));
    }

    private static void handleTwoBytesCharBuffer(final byte byte1, final byte byte2, final CharBuffer cb, char[] ca, int cp)
            throws Utf8CodingException {
      // Simultaneously checks for illegal trailing-byte in leading position (<= '11000000') and
      // overlong 2-byte, '11000001'.
      if ((byte1 < (byte) 0xC2)
              || isNotTrailingByte(byte2)) {
        byte[] out = new byte[] {byte1, byte2};
        cb.position(cp - cb.arrayOffset());
        throw Utf8CodingException.inputBytes(out);
      }
      ca[cp] = (char) (((byte1 & 0x1F) << 6) | trailingByteValue(byte2));
    }

    private static void handleThreeBytes(final byte byte1, final byte byte2, final byte byte3,
        final Appendable dst) throws IOException, Utf8CodingException {
      if (isNotTrailingByte(byte2)
          // overlong? 5 most significant bits must not all be zero
          || ((byte1 == (byte) 0xE0) && (byte2 < (byte) 0xA0))
          // check for illegal surrogate codepoints
          || ((byte1 == (byte) 0xED) && (byte2 >= (byte) 0xA0))
          || isNotTrailingByte(byte3)) {
        byte[] out = new byte[] {byte1, byte2, byte3};
        throw Utf8CodingException.illegalUtf8DecodeByteSequence(out);
      }
      dst.append((char)
          (((byte1 & 0x0F) << 12) | (trailingByteValue(byte2) << 6) | trailingByteValue(byte3)));
    }

    private static void handleThreeBytesCharBuffer(final byte byte1, final byte byte2, final byte byte3,
                                         final CharBuffer cb, char[] ca, int cp) throws Utf8CodingException {
      if (isNotTrailingByte(byte2)
              // overlong? 5 most significant bits must not all be zero
              || ((byte1 == (byte) 0xE0) && (byte2 < (byte) 0xA0))
              // check for illegal surrogate codepoints
              || ((byte1 == (byte) 0xED) && (byte2 >= (byte) 0xA0))
              || isNotTrailingByte(byte3)) {
        cb.position(cp - cb.arrayOffset());
        byte[] out = new byte[] {byte1, byte2, byte3};
        throw Utf8CodingException.inputBytes(out);
      }
      ca[cp] = (char)
              (((byte1 & 0x0F) << 12) | (trailingByteValue(byte2) << 6) | trailingByteValue(byte3));
    }

    private static void handleFourBytes(
        final byte byte1, final byte byte2, final byte byte3, final byte byte4,
        final Appendable dst) throws IOException, Utf8CodingException {
      if (isNotTrailingByte(byte2)
          // Check that 1 <= plane <= 16.  Tricky optimized form of:
          //   valid 4-byte leading byte?
          // if (byte1 > (byte) 0xF4 ||
          //   overlong? 4 most significant bits must not all be zero
          //     byte1 == (byte) 0xF0 && byte2 < (byte) 0x90 ||
          //   codepoint larger than the highest code point (U+10FFFF)?
          //     byte1 == (byte) 0xF4 && byte2 > (byte) 0x8F)
          || ((((byte1 << 28) + (byte2 - (byte) 0x90)) >> 30) != 0)
          || isNotTrailingByte(byte3)
          || isNotTrailingByte(byte4)) {
        byte[] out = new byte[] {byte1, byte2, byte3, byte4};
        throw Utf8CodingException.illegalUtf8DecodeByteSequence(out);
      }
      final int codepoint = ((byte1 & 0x07) << 18)
                      | (trailingByteValue(byte2) << 12)
                      | (trailingByteValue(byte3) << 6)
                      | trailingByteValue(byte4);
      dst.append(DecodeUtil.highSurrogate(codepoint));
      dst.append(DecodeUtil.lowSurrogate(codepoint));
    }

    private static void handleFourBytesCharBuffer(
            final byte byte1, final byte byte2, final byte byte3, final byte byte4,
            final CharBuffer cb, char[] ca, int cp) throws Utf8CodingException {
      if (isNotTrailingByte(byte2)
              // Check that 1 <= plane <= 16.  Tricky optimized form of:
              //   valid 4-byte leading byte?
              // if (byte1 > (byte) 0xF4 ||
              //   overlong? 4 most significant bits must not all be zero
              //     byte1 == (byte) 0xF0 && byte2 < (byte) 0x90 ||
              //   codepoint larger than the highest code point (U+10FFFF)?
              //     byte1 == (byte) 0xF4 && byte2 > (byte) 0x8F)
              || ((((byte1 << 28) + (byte2 - (byte) 0x90)) >> 30) != 0)
              || isNotTrailingByte(byte3)
              || isNotTrailingByte(byte4)) {
        cb.position(cp - cb.arrayOffset());
        byte[] out = new byte[] {byte1, byte2, byte3, byte4};
        throw Utf8CodingException.inputBytes(out);
      }
      final int codepoint = ((byte1 & 0x07) << 18)
              | (trailingByteValue(byte2) << 12)
              | (trailingByteValue(byte3) << 6)
              | trailingByteValue(byte4);
      ca[cp] = DecodeUtil.highSurrogate(codepoint);
      ca[cp + 1] = DecodeUtil.lowSurrogate(codepoint);
    }

    /**
     * Returns whether the byte is not a valid continuation of the form '10XXXXXX'.
     */
    private static boolean isNotTrailingByte(final byte b) {
      return b > (byte) 0xBF;
    }

    /**
     * Returns the actual value of the trailing byte (removes the prefix '10') for composition.
     */
    private static int trailingByteValue(final byte b) {
      return b & 0x3F;
    }

    private static char highSurrogate(final int codePoint) {
      return (char) ((Character.MIN_HIGH_SURROGATE
                      - (Character.MIN_SUPPLEMENTARY_CODE_POINT >>> 10))
                     + (codePoint >>> 10));
    }

    private static char lowSurrogate(final int codePoint) {
      return (char) (Character.MIN_LOW_SURROGATE + (codePoint & 0x3ff));
    }
  }

}<|MERGE_RESOLUTION|>--- conflicted
+++ resolved
@@ -37,23 +37,18 @@
           throws IOException, Utf8CodingException {
     assert state.isValid();
 
-<<<<<<< HEAD
     checkBounds(offsetBytes, utf8LengthBytes, state.getCapacity());
     final long cumBaseOffset = state.getCumBaseOffset();
     long address = cumBaseOffset + offsetBytes;
-    final long addressLimit = address + utf8LengthBytes;
-=======
-    // checkBounds() instead of assertBounds(), because getChars works with "long" series of bytes
-    checkBounds(offsetBytes, utf8LengthBytes, state.getCapacity());
-
-    if (dst instanceof CharBuffer && ((CharBuffer) dst).hasArray()) {
-      getCharsFromUtf8CharBuffer(offsetBytes, ((CharBuffer) dst), utf8LengthBytes, state);
+    final Object unsafeObj = state.getUnsafeObject();
+
+    if ((dst instanceof CharBuffer) && ((CharBuffer) dst).hasArray()) {
+      getCharsFromUtf8CharBuffer(offsetBytes, ((CharBuffer) dst), utf8LengthBytes, cumBaseOffset,
+          state);
       return;
     }
-    long address = state.getCumBaseOffset() + offsetBytes;
     int i = 0;
->>>>>>> dd0638f2
-    final Object unsafeObj = state.getUnsafeObject();
+
 
     // Optimize for 100% ASCII (Hotspot loves small simple top-level loops like this).
     // This simple loop stops when we encounter a byte >= 0x80 (i.e. non-ASCII).
@@ -70,7 +65,7 @@
       return;
     }
 
-    getCharsFromUtf8NonAscii(dst, address + i, address + utf8LengthBytes, unsafeObj);
+    getCharsFromUtf8NonAscii(dst, address + i, address + utf8LengthBytes, unsafeObj, cumBaseOffset);
   }
 
   /**
@@ -78,7 +73,7 @@
    * abstraction well (doesn't hoist array bound checks, etc.)
    */
   private static void getCharsFromUtf8CharBuffer(final long offsetBytes, final CharBuffer cb,
-        final int utf8LengthBytes, final ResourceState state) {
+        final int utf8LengthBytes, final long cumBaseOffset, final ResourceState state) {
     char[] ca = cb.array();
     int cp = cb.position() + cb.arrayOffset();
     int cl = cb.arrayOffset() + cb.limit();
@@ -114,7 +109,7 @@
     }
 
     getCharsFromUtf8NonAsciiCharBuffer(cb, ca, cp, cl, address + i, address + utf8LengthBytes,
-        unsafeObj);
+        unsafeObj, cumBaseOffset);
   }
 
   private static void checkCharBufferPos(CharBuffer cb, int cp, int cl) {
@@ -125,7 +120,7 @@
   }
 
   private static void getCharsFromUtf8NonAscii(Appendable dst, long address, long addressLimit,
-        Object unsafeObj) throws IOException {
+      Object unsafeObj, long cumBaseOffset) throws IOException {
     while (address < addressLimit) {
       final byte byte1 = unsafe.getByte(unsafeObj, address++);
       if (DecodeUtil.isOneByte(byte1)) {
@@ -180,11 +175,8 @@
     }
   }
 
-<<<<<<< HEAD
-  //Encode
-=======
   private static void getCharsFromUtf8NonAsciiCharBuffer(CharBuffer cb, char[] ca, int cp, int cl,
-        long address, long addressLimit, Object unsafeObj) {
+        long address, long addressLimit, Object unsafeObj, long cumBaseOffset) {
     while (address < addressLimit) {
       final byte byte1 = unsafe.getByte(unsafeObj, address++);
       if (DecodeUtil.isOneByte(byte1)) {
@@ -205,7 +197,9 @@
       else if (DecodeUtil.isTwoBytes(byte1)) {
         if (address >= addressLimit) {
           cb.position(cp - cb.arrayOffset());
-          throw Utf8CodingException.inputBounds(address, addressLimit);
+          long off = address - cumBaseOffset;
+          long limit = addressLimit - cumBaseOffset;
+          throw Utf8CodingException.shortUtf8DecodeByteSequence(byte1, off, limit, 2);
         }
         checkCharBufferPos(cb, cp, cl);
         DecodeUtil.handleTwoBytesCharBuffer(
@@ -217,7 +211,9 @@
       else if (DecodeUtil.isThreeBytes(byte1)) {
         if (address >= (addressLimit - 1)) {
           cb.position(cp - cb.arrayOffset());
-          throw Utf8CodingException.inputBounds(address + 1, addressLimit);
+          long off = address - cumBaseOffset;
+          long limit = addressLimit - cumBaseOffset;
+          throw Utf8CodingException.shortUtf8DecodeByteSequence(byte1, off, limit, 3);
         }
         checkCharBufferPos(cb, cp, cl);
         DecodeUtil.handleThreeBytesCharBuffer(
@@ -230,9 +226,11 @@
       else {
         if (address >= (addressLimit - 2)) {
           cb.position(cp - cb.arrayOffset());
-          throw Utf8CodingException.inputBounds(address + 2, addressLimit);
-        }
-        if (cp >= cl - 1) {
+          long off = address - cumBaseOffset;
+          long limit = addressLimit - cumBaseOffset;
+          throw Utf8CodingException.shortUtf8DecodeByteSequence(byte1, off, limit, 4);
+        }
+        if (cp >= (cl - 1)) {
           cb.position(cp - cb.arrayOffset());
           throw new BufferOverflowException();
         }
@@ -248,7 +246,7 @@
     cb.position(cp - cb.arrayOffset());
   }
 
->>>>>>> dd0638f2
+  //Encode
   static long putCharsToUtf8(final long offsetBytes, final CharSequence src,
         final ResourceState state) {
     assert state.isValid();
@@ -466,7 +464,7 @@
               || isNotTrailingByte(byte2)) {
         byte[] out = new byte[] {byte1, byte2};
         cb.position(cp - cb.arrayOffset());
-        throw Utf8CodingException.inputBytes(out);
+        throw Utf8CodingException.illegalUtf8DecodeByteSequence(out);
       }
       ca[cp] = (char) (((byte1 & 0x1F) << 6) | trailingByteValue(byte2));
     }
@@ -496,7 +494,7 @@
               || isNotTrailingByte(byte3)) {
         cb.position(cp - cb.arrayOffset());
         byte[] out = new byte[] {byte1, byte2, byte3};
-        throw Utf8CodingException.inputBytes(out);
+        throw Utf8CodingException.illegalUtf8DecodeByteSequence(out);
       }
       ca[cp] = (char)
               (((byte1 & 0x0F) << 12) | (trailingByteValue(byte2) << 6) | trailingByteValue(byte3));
@@ -543,7 +541,7 @@
               || isNotTrailingByte(byte4)) {
         cb.position(cp - cb.arrayOffset());
         byte[] out = new byte[] {byte1, byte2, byte3, byte4};
-        throw Utf8CodingException.inputBytes(out);
+        throw Utf8CodingException.illegalUtf8DecodeByteSequence(out);
       }
       final int codepoint = ((byte1 & 0x07) << 18)
               | (trailingByteValue(byte2) << 12)
