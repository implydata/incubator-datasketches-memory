--- conflicted
+++ resolved
@@ -9,15 +9,12 @@
 import static org.testng.Assert.assertEquals;
 import static org.testng.Assert.fail;
 
-<<<<<<< HEAD
-=======
 import com.google.protobuf.ByteString;
 import org.testng.annotations.Test;
 
 import java.io.IOException;
 import java.nio.CharBuffer;
-import java.nio.charset.StandardCharsets;
->>>>>>> dd0638f2
+
 import java.util.ArrayList;
 import java.util.List;
 
@@ -321,13 +318,9 @@
     assertRoundTrips(str, 0, -1);
   }
 
-<<<<<<< HEAD
-  private static void assertRoundTrips(String str, int index, int size) {
+
+  private static void assertRoundTrips(String str, int index, int size) throws IOException {
     byte[] bytes = str.getBytes(UTF_8);
-=======
-  private static void assertRoundTrips(String str, int index, int size) throws IOException {
-    byte[] bytes = str.getBytes(StandardCharsets.UTF_8);
->>>>>>> dd0638f2
     if (size == -1) {
       size = bytes.length;
     }
@@ -361,7 +354,7 @@
     cb = cb.slice();
     mem.getCharsFromUtf8(index, size, cb);
     cb.flip();
-    checkStrings(cb.toString(), new String(bytes, index, size, StandardCharsets.UTF_8));
+    checkStrings(cb.toString(), new String(bytes, index, size, UTF_8));
 
     assertEquals(writeMem.putCharsToUtf8(0, str), bytes.length);
     assertEquals(0, writeMem.compareTo(0, bytes.length, mem, 0, bytes.length));
